# demo-experiment

Hi this is a demo experiment!

<<<<<<< HEAD
Maya added this
=======
Keiko added her comments.
>>>>>>> 5fdd37c5
<|MERGE_RESOLUTION|>--- conflicted
+++ resolved
@@ -2,8 +2,4 @@
 
 Hi this is a demo experiment!
 
-<<<<<<< HEAD
-Maya added this
-=======
-Keiko added her comments.
->>>>>>> 5fdd37c5
+Keiko added her comments.