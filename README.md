--- conflicted
+++ resolved
@@ -2,8 +2,6 @@
 
 Hi this is a demo experiment!
 
-<<<<<<< HEAD
 Jesse added a comment
-=======
-Keiko added her comments.
->>>>>>> 5fdd37c5
+
+Keiko added her comments.